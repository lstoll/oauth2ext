--- conflicted
+++ resolved
@@ -2,12 +2,8 @@
 
 import (
 	"context"
-<<<<<<< HEAD
 	"crypto/sha256"
 	"encoding/base64"
-	"encoding/json"
-=======
->>>>>>> ec893a64
 	"errors"
 	"fmt"
 	"io"
@@ -101,11 +97,7 @@
 	requirePKCEForPublicClients bool
 }
 
-<<<<<<< HEAD
-func New(cfg *Config, smgr SessionManager, clientSource ClientSource, signer Signer, opts ...OIDCOpt) (*OIDC, error) {
-=======
-func New(cfg *Config, smgr SessionManager, clientSource ClientSource, signer KeysetHandleFunc) (*OIDC, error) {
->>>>>>> ec893a64
+func New(cfg *Config, smgr SessionManager, clientSource ClientSource, signer KeysetHandleFunc, opts ...OIDCOpt) (*OIDC, error) {
 	o := &OIDC{
 		smgr:     smgr,
 		clients:  clientSource,
@@ -796,14 +788,14 @@
 	return false
 }
 
-<<<<<<< HEAD
 func verifyCodeChallenge(codeVerifier, storedCodeChallenge string) bool {
 	h := sha256.New()
 	h.Write([]byte(codeVerifier))
 	hashedVerifier := h.Sum(nil)
 	computedChallenge := base64.RawURLEncoding.EncodeToString(hashedVerifier)
 	return computedChallenge == storedCodeChallenge
-=======
+}
+
 func claimsToRawJWT(claims oidc.Claims) (*jwt.RawJWT, error) {
 	var exp *time.Time
 	if claims.Expiry != 0 {
@@ -855,5 +847,4 @@
 	}
 
 	return raw, nil
->>>>>>> ec893a64
 }